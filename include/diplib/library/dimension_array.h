--- conflicted
+++ resolved
@@ -443,7 +443,6 @@
          return true;
       }
 
-<<<<<<< HEAD
       /// Assigns one same value to each element in the array
       void fill( T const& value ) {
          for( size_type ii = 0; ii < size_; ++ii ) {
@@ -451,24 +450,6 @@
          }
       }
 
-      /// Writes the array to a stream
-      friend std::ostream& operator<<(
-            std::ostream& os,
-            DimensionArray const& array
-      ) {
-         os << "[";
-         if( !array.empty() ) {
-            os << array[ 0 ];
-         }
-         for( size_type ii = 1; ii < array.size(); ++ii ) {
-            os << ", " << array[ ii ];
-         }
-         os << "]";
-         return os;
-      }
-
-=======
->>>>>>> 14f86f9d
    private:
       constexpr static size_type static_size_ = 4;
       size_type size_ = 0;
