--- conflicted
+++ resolved
@@ -106,15 +106,9 @@
    m.def( "CreateDelta", py::overload_cast< dip::Image&, dip::UnsignedArray const&, dip::String const& >( &dip::CreateDelta ),
           py::kw_only(), "out"_a, "sizes"_a, "origin"_a = "", doc_strings::dip·CreateDelta·Image·L·UnsignedArray·CL·String·CL );
    m.def( "CreateGauss", py::overload_cast< dip::FloatArray const&, dip::UnsignedArray, dip::dfloat, dip::UnsignedArray, dip::String const& >( &dip::CreateGauss ),
-<<<<<<< HEAD
-          "sigmas"_a, "order"_a = dip::UnsignedArray{ 0 }, "truncation"_a = 3.0, "exponents"_a = dip::UnsignedArray{ 0 }, "extent"_a = "full", doc_strings::dip·CreateGauss·Image·L·FloatArray·CL·UnsignedArray··dfloat··UnsignedArray· );
-   m.def( "CreateGauss", py::overload_cast< dip::Image&, dip::FloatArray const&, dip::UnsignedArray, dip::dfloat, dip::UnsignedArray, dip::String const& >( &dip::CreateGauss ),
-          py::kw_only(), "out"_a, "sigmas"_a, "order"_a = dip::UnsignedArray{ 0 }, "truncation"_a = 3.0, "exponents"_a = dip::UnsignedArray{ 0 }, "extent"_a = "full", doc_strings::dip·CreateGauss·Image·L·FloatArray·CL·UnsignedArray··dfloat··UnsignedArray· );
-=======
           "sigmas"_a, "order"_a = dip::UnsignedArray{ 0 }, "truncation"_a = 3.0, "exponents"_a = dip::UnsignedArray{ 0 }, "extent"_a = "full", doc_strings::dip·CreateGauss·Image·L·FloatArray·CL·UnsignedArray··dfloat··UnsignedArray··String·CL );
    m.def( "CreateGauss", py::overload_cast< dip::Image&, dip::FloatArray const&, dip::UnsignedArray, dip::dfloat, dip::UnsignedArray, dip::String const& >( &dip::CreateGauss ),
           py::kw_only(), "out"_a, "sigmas"_a, "order"_a = dip::UnsignedArray{ 0 }, "truncation"_a = 3.0, "exponents"_a = dip::UnsignedArray{ 0 }, "extent"_a = "full", doc_strings::dip·CreateGauss·Image·L·FloatArray·CL·UnsignedArray··dfloat··UnsignedArray··String·CL );
->>>>>>> 0397d8df
    m.def( "CreateGabor", py::overload_cast< dip::FloatArray const&, dip::FloatArray const&, dip::dfloat >( &dip::CreateGabor ),
           "sigmas"_a, "frequencies"_a, "truncation"_a = 3.0, doc_strings::dip·CreateGabor·Image·L·FloatArray·CL·FloatArray·CL·dfloat· );
    m.def( "CreateGabor", py::overload_cast< dip::Image&, dip::FloatArray const&, dip::FloatArray const&, dip::dfloat >( &dip::CreateGabor ),
